--- conflicted
+++ resolved
@@ -31,7 +31,6 @@
 	require.NoError(t, wait.PollImmediate(tick, waitFor, f), msgAndArgs...)
 }
 
-<<<<<<< HEAD
 // RequireNeverWithoutError is similar to require.Never() except that it also allows the caller to
 // return an error from the condition function. If the condition function returns an error at any
 // point, the assertion will immediately fail.
@@ -54,10 +53,7 @@
 	}
 }
 
-// NewRestartAssertion allows a caller to assert that there were no restarts for a Pod in the
-=======
 // assertNoRestartsDuringTest allows a caller to assert that there were no restarts for a Pod in the
->>>>>>> a36914f5
 // provided namespace with the provided labelSelector during the lifetime of a test.
 func assertNoRestartsDuringTest(t *testing.T, namespace, labelSelector string) {
 	t.Helper()
@@ -108,11 +104,6 @@
 	container string
 }
 
-<<<<<<< HEAD
-	kubeClient := NewKubernetesClientset(t)
-	ctx, cancel := context.WithTimeout(context.Background(), time.Minute)
-	defer cancel()
-=======
 func (k containerRestartKey) String() string {
 	return fmt.Sprintf("%s/%s/%s", k.namespace, k.pod, k.container)
 }
@@ -121,7 +112,6 @@
 
 func getRestartCounts(ctx context.Context, t *testing.T, kubeClient kubernetes.Interface, namespace, labelSelector string) containerRestartMap {
 	t.Helper()
->>>>>>> a36914f5
 
 	pods, err := kubeClient.CoreV1().Pods(namespace).List(ctx, metav1.ListOptions{LabelSelector: labelSelector})
 	require.NoError(t, err)
